[tool.poetry]
name = "bespokelabs-curator"
version = "0.1.16"
description = "Bespoke Labs Curator"
authors = ["Bespoke Labs <company@bespokelabs.ai>"]
readme = "README.md"
packages = [
    {include = "bespokelabs", from = "src"},
]
include = [
    "src/bespokelabs/curator/viewer/static/**/*"
]
exclude = [
    "src/bespokelabs/curator/viewer/static/.next/cache/**/*"
]
license = "Apache-2.0"
homepage = "https://github.com/bespokelabsai/curator"
repository = "https://github.com/bespokelabsai/curator"
keywords = ["ai", "curator", "bespoke"]

[tool.poetry.dependencies]
python = "^3.10"
pydantic = ">=2.9.2"
datasets = "^3.0.2"
instructor = "^1.6.3"
pandas = "2.2.2"
xxhash = "^3.5.0"
tqdm = "^4.67.0"
matplotlib = "^3.9.2"
nest-asyncio = "^1.6.0"
rich = "^13.7.0"
litellm = "1.55.4"
tiktoken = ">=0.7.0,<0.8.0"
aiofiles = ">=22.0,<24.0"
anthropic = "^0.42.0"
vllm = { version = "^0.6.3", optional = true }

[tool.poetry.extras]
vllm = ["vllm"]

[tool.poetry.group.dev.dependencies]
twine = "^5.0.0"
ruff = "^0.8.6"
vcrpy = "^7.0.0"
isort = "^5.13.2"
pre-commit = "^4.0.1"
pytest = "^8.3.3"
pytest-asyncio = "^0.24.0"
pytest-dependency = "^0.6.0"
pytest-timeout = "^2.3.1"
pytest-cov = "^6.0.0"
<<<<<<< HEAD
ipykernel = "^6.29.5"
=======
psutil = "^6.1.1"
>>>>>>> c017d24a

[build-system]
requires = ["poetry-core"]
build-backend = "poetry.core.masonry.api"

[tool.poetry.scripts]
curator-viewer = "bespokelabs.curator.viewer.__main__:main"

[tool.ruff]
line-length = 160

[tool.ruff.lint]
select = [
    "E",  # pycodestyle errors
    "W",  # pycodestyle warnings
    "F",  # pyflakes
    "I",  # isort
    "B",  # flake8-bugbear
    "C4",  # flake8-comprehensions
    "N",  # PEP8 naming convetions
    "D"  # pydocstyle
]
ignore = [
    "D100",  # Remove this eventually
    "C901",  # too complex
    "W191",  # indentation contains tabs
    "D401",  # imperative mood
    "N806",  # uppercase variable names, for example, "API_KEY"
]

[tool.ruff.lint.per-file-ignores]
"tests/**/*" = ["D"]  # ignore tests for now
"**/prompt_templates.py" = ["E501"]  # ignore line-too-long for prompt template files

[tool.ruff.lint.pydocstyle]
convention = "google"

[tool.pytest.ini_options]
asyncio_default_fixture_loop_scope = "function"

[tool.coverage.run]
omit = [
    "src/bespokelabs/curator/install_ui.py",
    "src/bespokelabs/curator/status_tracker/offline_status_tracker.py"
    ]<|MERGE_RESOLUTION|>--- conflicted
+++ resolved
@@ -49,11 +49,7 @@
 pytest-dependency = "^0.6.0"
 pytest-timeout = "^2.3.1"
 pytest-cov = "^6.0.0"
-<<<<<<< HEAD
-ipykernel = "^6.29.5"
-=======
 psutil = "^6.1.1"
->>>>>>> c017d24a
 
 [build-system]
 requires = ["poetry-core"]
