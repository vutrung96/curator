--- conflicted
+++ resolved
@@ -127,30 +127,11 @@
             model_name, prompt_func, parse_func, response_format
         )
         self.batch_mode = batch
-<<<<<<< HEAD
-        if batch:
-            if batch_size is None:
-                batch_size = 1_000
-                logger.info(
-                    f"batch=True but no batch_size provided, using default batch_size of {batch_size:,}"
-                )
-            self._request_processor = OpenAIBatchRequestProcessor(
-                model=model_name,
-                batch_size=batch_size,
-                temperature=temperature,
-                top_p=top_p,
-                presence_penalty=presence_penalty,
-                frequency_penalty=frequency_penalty,
-                delete_successful_batch_files=delete_successful_batch_files,
-                delete_failed_batch_files=delete_failed_batch_files,
-            )
-=======
 
         # Auto-determine backend if not specified
         # Use provided backend or auto-determine based on model and format
         if backend is not None:
             self.backend = backend
->>>>>>> 2e0ac2c6
         else:
             self.backend = self._determine_backend(model_name, response_format)
 
@@ -193,6 +174,8 @@
                 top_p=top_p,
                 presence_penalty=presence_penalty,
                 frequency_penalty=frequency_penalty,
+                delete_successful_batch_files=delete_successful_batch_files,
+                delete_failed_batch_files=delete_failed_batch_files,
             )
         else:
             raise ValueError(f"Unknown backend: {self.backend}")
