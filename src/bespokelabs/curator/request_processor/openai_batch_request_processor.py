import asyncio
import json
import logging
import os
<<<<<<< HEAD
from typing import Optional, Type, TypeVar
from pydantic import BaseModel
from openai import AsyncOpenAI
=======
from typing import Callable, Dict, Optional, TypeVar

>>>>>>> 387ef103
import aiofiles
from openai import AsyncOpenAI
from tqdm import tqdm

from bespokelabs.curator.dataset import Dataset
from bespokelabs.curator.prompter.prompt_formatter import PromptFormatter
from bespokelabs.curator.request_processor.base_request_processor import (
    BaseRequestProcessor,
    GenericRequest,
    GenericResponse,
)
from bespokelabs.curator.request_processor.event_loop import (
    get_or_create_event_loop,
)

T = TypeVar("T")
logger = logging.getLogger(__name__)


class OpenAIBatchRequestProcessor(BaseRequestProcessor):
    def __init__(
        self,
        batch_size: int = 1000,
        model: str = "gpt-4o-mini",
        check_interval: int = 10,
        api_key: str = os.getenv("OPENAI_API_KEY"),
        url: str = "https://api.openai.com/v1/chat/completions",
    ):
        super().__init__(batch_size)
        self.url: str = url
        self.api_key: str = api_key
        self.check_interval: int = check_interval

    def get_rate_limits(self) -> dict:
        """
        Function to get rate limits for a given annotator. Not available via response headers, so
        the following is based on tier 5 limits on Nov 6th, 2024.

        These rate limits vary per model
        and are determined by your organization's usage tier. View the following:
        https://platform.openai.com/docs/guides/rate-limits/usage-tiers
        https://platform.openai.com/settings/organization/limits

        Args:
            model (str): The model for which to get the rate limits.
            request_url (str): The request URL for which to get the rate limits.

        Returns:
            tuple[int, int]: A tuple containing the maximum number of requests and tokens per minute.
        """
        model_tpd = {
            "gpt-3.5-turbo": 5_000_000_000,
            "gpt-3.5-turbo-0125": 5_000_000_000,
            "gpt-3.5-turbo-1106": 5_000_000_000,
            "gpt-3.5-turbo-16k": 5_000_000_000,
            "gpt-3.5-turbo-instruct": 200_000,
            "gpt-3.5-turbo-instruct-0914": 200_000,
            "gpt-4": 150_000_000,
            "gpt-4-0613": 150_000_000,
            "gpt-4-turbo": 300_000_000,
            "gpt-4o": 10_000_000_000,
            "gpt-4o-mini": 15_000_000_000,
        }

        if self.model not in model_tpd:
            tpd = 1_000_000_000
        else:
            tpd = model_tpd[self.model]

        logger.info(
            f"Automatically set max_tokens_per_day to {tpd}, model: {self.model} "
        )

        rate_limits = {"max_tokens_per_day": tpd}

        return rate_limits

    def create_api_specific_request(
        self, generic_request: GenericRequest
    ) -> dict:
        """
        Creates a API-specific request body from a generic request body.

        Using the api_parallel_processor, we can store whatever we want in the metadata. We will store both the row and the index.
        This is so we can later construct the new dataset row.

        Returns:
            dict: API specific request body
        """
        # NOTE(Ryan): We can have a shared place that creates the body (since it is the same for both online and batch).
        if generic_request.response_format:
            body = {
                "model": generic_request.model,
                "messages": generic_request.messages,
                "response_format": {
                    "type": "json_schema",
                    "json_schema": {
                        # TODO(ryan): not sure if this should be something else.
                        # TODO(ryan): also not sure if we should use strict: True
                        "name": "output_schema",
                        "schema": generic_request.response_format.model_json_schema(),
                    },
                },
            }
        else:
            body = {
                "model": generic_request.model,
                "messages": generic_request.messages,
            }

        request = {
            "custom_id": str(generic_request.original_row_idx),
            "method": "POST",
            "url": "/v1/chat/completions",
            "body": body,
        }

        return request

<<<<<<< HEAD
    async def asubmit_batch(self, batch_file: str) -> dict:
        # Create a list to store API-specific requests
        api_specific_requests = []
=======
    def get_generic_response(
        self,
        response: Dict,
        prompt_formatter: PromptFormatter,
        dataset: Dataset,
    ) -> GenericResponse:
        """
        Parses a API-specific response into a generic response body.
        Does error handling on the response.
        If there is an error, return None.

        IMPORTANT: In the generic response body you need to provide either the original dataset row OR the index of the row in the original dataset.

        Args:
            response: API-specific response

        Returns:
            dict: Generic response body with an extra field "metadata" which contains the original dataset row or the index of the row in the original dataset
        """
        request_id = response["id"]
        status_code = response["response"]["status_code"]

        # TODO(Ryan): Add error handling. This should handle error files from BatchAPI.
        if status_code != 200:
            logger.warning(
                f"Request {request_id} failed with status code {status_code}"
            )
            return None

        # NOTE(Ryan): can we actually parse the response into a an OpenAI ChatCompletions object? Easier to access fields?
        # TODO(Ryan): if you add token tokens to generic response, we can parse that here too, similar to my comment above we can do that in the shared place.
        content = response["response"]["body"]["choices"][0]["message"][
            "content"
        ]
        row_idx = int(response["custom_id"])

        if prompt_formatter.response_format:
            content = json.loads(content)
>>>>>>> 387ef103

        async with aiofiles.open(batch_file, "r") as file:
            file_content = await file.read()
            for line in file_content.splitlines():
                request = GenericRequest.model_validate_json(line)
                api_specific_request = self.create_api_specific_request(request)
                api_specific_requests.append(json.dumps(api_specific_request))

        # Join requests with newlines and encode to bytes for upload
        file_content = "\n".join(api_specific_requests).encode()

        batch_file_upload = await self.async_client.files.create(
            file=file_content, purpose="batch"
        )

        logger.info(f"File uploaded: {batch_file_upload}")

        batch_object = await self.async_client.batches.create(
            input_file_id=batch_file_upload.id,
            endpoint="/v1/chat/completions",
            completion_window="24h",
            metadata={
                "request_file_name": batch_file
            },  # for downloading the batch to similarly named responses file
        )
        logger.info(
            f"Batch request submitted, received batch object: {batch_object}"
        )

        return batch_object

    def run(
        self,
        dataset: Optional[Dataset],
        working_dir: str,
        prompt_formatter: PromptFormatter,
    ) -> Dataset:
        """
        Uses the API to completing the specific map by calling the LLM.

        Args:
            dataset (Dataset): Dataset that is being mapped over
            working_dir (str): Working directory to save files (requests.jsonl, responses.jsonl, dataset.arrow)

        Returns:
            Dataset: Completed dataset
        """
        requests_files = self.create_request_files(
            dataset, working_dir, prompt_formatter
        )
        batch_objects_file = f"{working_dir}/batch_objects.jsonl"

        # TODO(Ryan): we should have an easy way to cancel all batches in batch_objects.jsonl if the user realized they made a mistake
        if os.path.exists(batch_objects_file):
            logger.warning(
                f"Batch objects file already exists, skipping batch submission and resuming: {batch_objects_file}"
            )
        else:
            # upload requests files and submit batches
            self.async_client = AsyncOpenAI()

            # asyncio gather preserves order
            async def submit_all_batches():
                tasks = [
                    self.asubmit_batch(requests_files[i])
                    for i in range(len(requests_files))
                ]
                return await asyncio.gather(*tasks)

            loop = get_or_create_event_loop()
            batch_objects = loop.run_until_complete(submit_all_batches())

            with open(batch_objects_file, "w") as f:
                # NOTE(Ryan): we can also store the request_file_name in this object here, instead of in the metadata during batch submission. Can find a nice abstraction across other batch APIs (e.g. claude)
                for obj in batch_objects:
                    f.write(json.dumps(obj.model_dump(), default=str) + "\n")
            logger.info(f"Batch objects written to {batch_objects_file}")

        # TODO(Ryan): Actually do accounting for tokens, so rate limits enforced locally.
        # NOTE(Ryan): Although this isn't really practical since the limits are for an entire day and an entire organization. Maybe skip this and just recognize what a rate limit error for batching looks like (need to try this on a low tier account).
        # rate_limits = self.get_rate_limits()
        # tpd = rate_limits["max_tokens_per_day"]
        # token_encoding_name = get_token_encoding_name(self.model)

        # TODO(Ryan): based on the files that are downloaded, update completed_ids. If any are errors, try to resubmit (depending on error type).
        # TODO(Ryan): This creates responses_0.jsonl, responses_1.jsonl, etc. errors named same way? or errors_0.jsonl, errors_1.jsonl?
        # TODO(Ryan): retries, resubmits on lagging batches - need to study this a little closer
        # TODO(Ryan): likely can add some logic for smarter check_interval based on batch size and if the batch has started or not, fine to do a dumb ping for now
        batch_watcher = BatchWatcher(
            working_dir, check_interval=self.check_interval
        )

<<<<<<< HEAD
        # NOTE(Ryan): If we allow for multiple heterogeneous requests per dataset row, we will need to update this.
        total_requests = 1 if dataset is None else len(dataset)
        asyncio.run(
            batch_watcher.watch(prompt_formatter.response_format, total_requests)
        )

        dataset = self.create_dataset_files(working_dir, prompt_formatter)
=======
        loop = get_or_create_event_loop()
        loop.run_until_complete(
            batch_watcher.watch(
                prompt_formatter, self.get_generic_response, dataset
            )
        )

        dataset = self.create_dataset_files(
            dataset, working_dir, prompt_formatter
        )
>>>>>>> 387ef103
        return dataset


class BatchWatcher:
    def __init__(self, working_dir: str, check_interval) -> None:
        """Initialize BatchWatcher with batch objects file and check interval.

        Args:
            batch_objects_file (str): Path to the batch objects JSON file.
            check_interval (int): Time interval (in seconds) to check batch status.
        """
        self.client = AsyncOpenAI()
        with open(f"{working_dir}/batch_objects.jsonl", "r") as f:
            self.batch_objects = [json.loads(line) for line in f]
        self.batch_ids = [obj["id"] for obj in self.batch_objects]
        self.batch_id_to_request_file_name = {
            obj["id"]: obj["metadata"]["request_file_name"]
            for obj in self.batch_objects
        }
        self.batches = []
        self.check_interval = check_interval
        self.working_dir = working_dir

    async def check_batch_status(self, batch_id: str) -> tuple[str, str]:
        """Check the status of a batch by its ID.

        Args:
            batch_id (str): The ID of the batch to check.

        Returns:
            tuple[str, str]: The batch ID and its status.
        """
        batch = await self.client.batches.retrieve(batch_id)
        logger.info(
            f"Batch {batch_id} status: {batch.status} requests: {batch.request_counts.completed}/{batch.request_counts.failed}/{batch.request_counts.total} completed/failed/total"
        )
        return batch_id, batch

    async def watch(
        self,
        response_format: Optional[Type[BaseModel]],
        total_requests: int,
    ) -> None:
        """Monitor the status of batches until all are completed (includes successfully, failed, expired or cancelled)."""

        completed_batches = {}
        pbar = tqdm(
            total=total_requests,
            desc="Completed OpenAI requests in batches",
            unit="request",
        )

        while len(completed_batches) < len(self.batch_ids):
            pbar.n = 0
            status_tasks = []
            for batch_id in self.batch_ids:
                if batch_id not in completed_batches:
                    status_tasks.append(self.check_batch_status(batch_id))
                else:
                    pbar.n = (
                        pbar.n
                        + completed_batches[batch_id].request_counts.completed
                        + completed_batches[batch_id].request_counts.failed
                    )

            batches = await asyncio.gather(*status_tasks)
            newly_completed_batches = []
            for batch_id, batch in batches:
                if batch.status in [
                    "completed",
                    "failed",
                    "expired",
                    "cancelled",
                ]:
                    logger.info(
                        f"Batch {batch_id} processing finished with status: {batch.status}"
                    )
                    completed_batches[batch_id] = batch
                    newly_completed_batches.append(batch)

                pbar.n = (
                    pbar.n
                    + batch.request_counts.completed
                    + batch.request_counts.failed
                )

            pbar.refresh()

            tasks = [
                self.download_batch_to_generic_responses_file(batch, response_format)
                for batch in newly_completed_batches
            ]
            await asyncio.gather(*tasks)

            if len(completed_batches) < len(self.batch_ids):
                logger.info(
                    f"Batches fully finished: {len(completed_batches)}/{len(self.batch_ids)} Requests completed: {pbar.n}/{total_requests}"
                )
                logger.info(f"Sleeping for {self.check_interval} seconds...")
                await asyncio.sleep(self.check_interval)

        pbar.close()
        self.batches = completed_batches.values()

    async def download_batch_to_generic_responses_file(
        self,
        batch,
        response_format: Optional[Type[BaseModel]],
    ) -> str:
        """Download the result of a completed batch to file.

        Args:
            batch: The batch object to download results from.

        Returns:
            str: Path to the downloaded result file.
        """
        if batch.status == "completed" and batch.output_file_id:
            file_content = await self.client.files.content(batch.output_file_id)
        elif batch.status == "failed" and batch.error_file_id:
            file_content = await self.client.files.content(batch.error_file_id)
        elif batch.status == "failed" and not batch.error_file_id:
            errors = [str(error) for error in batch.errors.data]
            logger.warning(
                f"Batch {batch.id} failed\n" f"Batch errors: {'\n'.join(errors)}"
            )
            return None
        elif batch.status == "cancelled" or batch.status == "expired":
            logger.warning(f"Batch {batch.id} was cancelled or expired")
            return None

<<<<<<< HEAD
        # Naming is consistent with the request file (e.g. requests_0.jsonl -> responses_0.jsonl)
        request_file = self.batch_id_to_request_file_name[batch.id]
        request_file_idx = request_file.split("/")[-1].split("_", 1)[1]
        response_file = f"{self.working_dir}/responses_{request_file_idx}"

        generic_request_map = {}
        with open(request_file, "r") as f:
            for line in f:
                generic_request = GenericRequest.model_validate_json(line)
                generic_request_map[generic_request.original_row_idx] = generic_request

        with open(response_file, "w") as f:
=======
        # NOTE(Ryan): This is so the naming is consistent with the request file naming
        request_file_idx = (
            self.batch_id_to_request_file_name[batch.id]
            .split("/")[-1]
            .split("_", 1)[1]
        )
        output_path = f"{self.working_dir}/responses_{request_file_idx}"
        with open(output_path, "w") as f:
>>>>>>> 387ef103
            for raw_response in file_content.text.splitlines():
                generic_request = generic_request_map[int(raw_response["custom_id"])]

                generic_response = GenericResponse(
                    raw_response=raw_response,
                    raw_request=None,
                    generic_request=generic_request,
                )
<<<<<<< HEAD

                # TODO(Ryan): Add more specific error handling
                status_code = raw_response["response"]["status_code"]
                if status_code != 200:
                    logger.warning(
                        f"Request {generic_request} failed with status code {status_code}"
                    )
                    generic_response.response_errors = [
                        f"Request {generic_request} failed with status code {status_code}"
                    ]
                else:
                    # NOTE(Ryan): can we actually parse the response into a an OpenAI ChatCompletions object? Easier to access fields?
                    # TODO(Ryan): if you add token tokens to generic response
                    content = raw_response["response"]["body"]["choices"][0]["message"][
                        "content"
                    ]

                    if response_format:
                        content = json.loads(content)

                    generic_response.response_message = content

                f.write(json.dumps(generic_response.model_dump(), default=str) + "\n")
        return response_file
=======
                f.write(
                    json.dumps(generic_response.model_dump(), default=str)
                    + "\n"
                )
        return output_path
>>>>>>> 387ef103
<|MERGE_RESOLUTION|>--- conflicted
+++ resolved
@@ -2,14 +2,9 @@
 import json
 import logging
 import os
-<<<<<<< HEAD
 from typing import Optional, Type, TypeVar
 from pydantic import BaseModel
 from openai import AsyncOpenAI
-=======
-from typing import Callable, Dict, Optional, TypeVar
-
->>>>>>> 387ef103
 import aiofiles
 from openai import AsyncOpenAI
 from tqdm import tqdm
@@ -129,50 +124,9 @@
 
         return request
 
-<<<<<<< HEAD
     async def asubmit_batch(self, batch_file: str) -> dict:
         # Create a list to store API-specific requests
         api_specific_requests = []
-=======
-    def get_generic_response(
-        self,
-        response: Dict,
-        prompt_formatter: PromptFormatter,
-        dataset: Dataset,
-    ) -> GenericResponse:
-        """
-        Parses a API-specific response into a generic response body.
-        Does error handling on the response.
-        If there is an error, return None.
-
-        IMPORTANT: In the generic response body you need to provide either the original dataset row OR the index of the row in the original dataset.
-
-        Args:
-            response: API-specific response
-
-        Returns:
-            dict: Generic response body with an extra field "metadata" which contains the original dataset row or the index of the row in the original dataset
-        """
-        request_id = response["id"]
-        status_code = response["response"]["status_code"]
-
-        # TODO(Ryan): Add error handling. This should handle error files from BatchAPI.
-        if status_code != 200:
-            logger.warning(
-                f"Request {request_id} failed with status code {status_code}"
-            )
-            return None
-
-        # NOTE(Ryan): can we actually parse the response into a an OpenAI ChatCompletions object? Easier to access fields?
-        # TODO(Ryan): if you add token tokens to generic response, we can parse that here too, similar to my comment above we can do that in the shared place.
-        content = response["response"]["body"]["choices"][0]["message"][
-            "content"
-        ]
-        row_idx = int(response["custom_id"])
-
-        if prompt_formatter.response_format:
-            content = json.loads(content)
->>>>>>> 387ef103
 
         async with aiofiles.open(batch_file, "r") as file:
             file_content = await file.read()
@@ -265,26 +219,18 @@
             working_dir, check_interval=self.check_interval
         )
 
-<<<<<<< HEAD
         # NOTE(Ryan): If we allow for multiple heterogeneous requests per dataset row, we will need to update this.
         total_requests = 1 if dataset is None else len(dataset)
-        asyncio.run(
-            batch_watcher.watch(prompt_formatter.response_format, total_requests)
-        )
-
-        dataset = self.create_dataset_files(working_dir, prompt_formatter)
-=======
+
         loop = get_or_create_event_loop()
         loop.run_until_complete(
             batch_watcher.watch(
-                prompt_formatter, self.get_generic_response, dataset
+                prompt_formatter.response_format, total_requests
             )
         )
 
-        dataset = self.create_dataset_files(
-            dataset, working_dir, prompt_formatter
-        )
->>>>>>> 387ef103
+        dataset = self.create_dataset_files(working_dir, prompt_formatter)
+
         return dataset
 
 
@@ -374,7 +320,9 @@
             pbar.refresh()
 
             tasks = [
-                self.download_batch_to_generic_responses_file(batch, response_format)
+                self.download_batch_to_generic_responses_file(
+                    batch, response_format
+                )
                 for batch in newly_completed_batches
             ]
             await asyncio.gather(*tasks)
@@ -409,14 +357,14 @@
         elif batch.status == "failed" and not batch.error_file_id:
             errors = [str(error) for error in batch.errors.data]
             logger.warning(
-                f"Batch {batch.id} failed\n" f"Batch errors: {'\n'.join(errors)}"
+                f"Batch {batch.id} failed\n"
+                f"Batch errors: {'\n'.join(errors)}"
             )
             return None
         elif batch.status == "cancelled" or batch.status == "expired":
             logger.warning(f"Batch {batch.id} was cancelled or expired")
             return None
 
-<<<<<<< HEAD
         # Naming is consistent with the request file (e.g. requests_0.jsonl -> responses_0.jsonl)
         request_file = self.batch_id_to_request_file_name[batch.id]
         request_file_idx = request_file.split("/")[-1].split("_", 1)[1]
@@ -426,28 +374,21 @@
         with open(request_file, "r") as f:
             for line in f:
                 generic_request = GenericRequest.model_validate_json(line)
-                generic_request_map[generic_request.original_row_idx] = generic_request
+                generic_request_map[generic_request.original_row_idx] = (
+                    generic_request
+                )
 
         with open(response_file, "w") as f:
-=======
-        # NOTE(Ryan): This is so the naming is consistent with the request file naming
-        request_file_idx = (
-            self.batch_id_to_request_file_name[batch.id]
-            .split("/")[-1]
-            .split("_", 1)[1]
-        )
-        output_path = f"{self.working_dir}/responses_{request_file_idx}"
-        with open(output_path, "w") as f:
->>>>>>> 387ef103
             for raw_response in file_content.text.splitlines():
-                generic_request = generic_request_map[int(raw_response["custom_id"])]
+                generic_request = generic_request_map[
+                    int(raw_response["custom_id"])
+                ]
 
                 generic_response = GenericResponse(
                     raw_response=raw_response,
                     raw_request=None,
                     generic_request=generic_request,
                 )
-<<<<<<< HEAD
 
                 # TODO(Ryan): Add more specific error handling
                 status_code = raw_response["response"]["status_code"]
@@ -461,21 +402,17 @@
                 else:
                     # NOTE(Ryan): can we actually parse the response into a an OpenAI ChatCompletions object? Easier to access fields?
                     # TODO(Ryan): if you add token tokens to generic response
-                    content = raw_response["response"]["body"]["choices"][0]["message"][
-                        "content"
-                    ]
+                    content = raw_response["response"]["body"]["choices"][0][
+                        "message"
+                    ]["content"]
 
                     if response_format:
                         content = json.loads(content)
 
                     generic_response.response_message = content
 
-                f.write(json.dumps(generic_response.model_dump(), default=str) + "\n")
-        return response_file
-=======
                 f.write(
                     json.dumps(generic_response.model_dump(), default=str)
                     + "\n"
                 )
-        return output_path
->>>>>>> 387ef103
+        return response_file