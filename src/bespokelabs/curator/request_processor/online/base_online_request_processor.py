"""Base class for online request processors that make real-time API calls.

This module provides the core functionality for making API requests in real-time,
handling rate limiting, retries, and parallel processing.
"""

import asyncio
import datetime
import json
import logging
import os
import time
from abc import ABC, abstractmethod
from dataclasses import dataclass, field

import aiofiles
import aiohttp
import litellm
from tqdm import tqdm

from bespokelabs.curator.llm.prompt_formatter import PromptFormatter
from bespokelabs.curator.request_processor.base_request_processor import BaseRequestProcessor
from bespokelabs.curator.request_processor.config import OnlineRequestProcessorConfig
from bespokelabs.curator.request_processor.event_loop import run_in_event_loop
from bespokelabs.curator.status_tracker.online_status_tracker import OnlineStatusTracker
from bespokelabs.curator.types.generic_request import GenericRequest
from bespokelabs.curator.types.generic_response import GenericResponse

logger = logging.getLogger(__name__)
logger.setLevel(logging.INFO)


@dataclass
class APIRequest:
    """Stores an API request's inputs, outputs, and other metadata.

    Attributes:
        task_id: Unique identifier for the request
        generic_request: The generic request object to be processed
        api_specific_request: The request formatted for the specific API
        attempts_left: Number of retry attempts remaining
        result: List to store results/errors from attempts
        prompt_formatter: Formatter for prompts and responses
        created_at: Timestamp when request was created
    """

    task_id: int
    generic_request: GenericRequest
    api_specific_request: dict
    attempts_left: int
    result: list = field(default_factory=list)
    prompt_formatter: PromptFormatter = field(default=None)
    created_at: datetime.datetime = field(default_factory=datetime.datetime.now)


class BaseOnlineRequestProcessor(BaseRequestProcessor, ABC):
    """Abstract base class for online request processors that make real-time API calls.

    This class handles rate limiting, retries, parallel processing and other common
    functionality needed for making real-time API requests.

    Args:
        config: Configuration object containing settings for the request processor
    """

    def __init__(self, config: OnlineRequestProcessorConfig):
        """Initialize the BaseOnlineRequestProcessor."""
        super().__init__(config)
        self.manual_max_requests_per_minute = config.max_requests_per_minute
        self.manual_max_tokens_per_minute = config.max_tokens_per_minute
        self.default_max_requests_per_minute = 10
        self.default_max_tokens_per_minute = 100_000
        self.header_based_max_requests_per_minute = None
        self.header_based_max_tokens_per_minute = None

    @property
    def max_requests_per_minute(self) -> int:
        """Gets the maximum requests per minute rate limit.

        Returns the manually set limit if available, falls back to header-based limit,
        or uses default value as last resort.
        """
        if self.manual_max_requests_per_minute:
            logger.info(f"Manually set max_requests_per_minute to {self.manual_max_requests_per_minute}")
            return self.manual_max_requests_per_minute
        elif self.header_based_max_requests_per_minute:
            logger.info(f"Automatically set max_requests_per_minute to {self.header_based_max_requests_per_minute}")
            return self.header_based_max_requests_per_minute
        else:
            logger.warning(
                f"No manual max_requests_per_minute set, and headers based detection failed, using default value of {self.default_max_requests_per_minute}"
            )
            return self.default_max_requests_per_minute

    @property
    def max_tokens_per_minute(self) -> int:
        """Gets the maximum tokens per minute rate limit.

        Returns the manually set limit if available, falls back to header-based limit,
        or uses default value as last resort.
        """
        if self.manual_max_tokens_per_minute:
            logger.info(f"Manually set max_tokens_per_minute to {self.manual_max_tokens_per_minute}")
            return self.manual_max_tokens_per_minute
        elif self.header_based_max_tokens_per_minute:
            logger.info(f"Automatically set max_tokens_per_minute to {self.header_based_max_tokens_per_minute}")
            return self.header_based_max_tokens_per_minute
        else:
            logger.warning(
                f"No manual max_tokens_per_minute set, and headers based detection failed, using default value of {self.default_max_tokens_per_minute}"
            )
            return self.default_max_tokens_per_minute

    @abstractmethod
    def estimate_total_tokens(self, messages: list) -> int:
        """Estimate total tokens for a request.

        Args:
            messages: List of messages to estimate token count for

        Returns:
            Estimated total number of tokens
        """
        pass

    @abstractmethod
    def estimate_output_tokens(self) -> int:
        """Estimate output tokens for a request.

        Returns:
            Estimated number of output tokens
        """
        pass

    @abstractmethod
    def create_api_specific_request_online(self, generic_request: GenericRequest) -> dict:
        """Create an API-specific request body from a generic request body.

        Args:
            generic_request: The generic request to convert

        Returns:
            API-specific request dictionary
        """
        pass

    def completion_cost(self, response):
        """Calculate the cost of a completion response using litellm.

        Args:
            response: The completion response to calculate cost for

        Returns:
            Calculated cost of the completion
        """
        # Calculate cost using litellm
        try:
            cost = litellm.completion_cost(completion_response=response)
        except Exception:
            # We should ideally not catch a catch-all exception here. But litellm is not throwing any specific error.
            cost = 0

        return cost

    def requests_to_responses(
        self,
        generic_request_files: list[str],
    ) -> None:
        """Process multiple request files and generate corresponding response files.

        Args:
            generic_request_files: List of request files to process
        """
        for request_file in generic_request_files:
            response_file = request_file.replace("requests_", "responses_")
            run_in_event_loop(
                self.process_requests_from_file(
                    generic_request_filepath=request_file,
                    response_file=response_file,
                    resume=True,
                )
            )

    async def cool_down_if_rate_limit_error(self, status_tracker: OnlineStatusTracker) -> None:
        """Pause processing if a rate limit error is detected.

        Args:
            status_tracker: Tracker containing rate limit status
        """
        seconds_to_pause_on_rate_limit = self.config.seconds_to_pause_on_rate_limit
        seconds_since_rate_limit_error = time.time() - status_tracker.time_of_last_rate_limit_error
        remaining_seconds_to_pause = seconds_to_pause_on_rate_limit - seconds_since_rate_limit_error
        if remaining_seconds_to_pause > 0:
            logger.warn(f"Pausing for {int(remaining_seconds_to_pause)} seconds")
            await asyncio.sleep(remaining_seconds_to_pause)

    async def process_requests_from_file(
        self,
        generic_request_filepath: str,
        response_file: str,
    ) -> None:
        """Processes API requests in parallel, throttling to stay under rate limits.

        Args:
            generic_request_filepath: Path to file containing requests
            save_filepath: Path to save responses
            resume: Whether to resume from previous progress
            resume_no_retry: Whether to skip retrying failed requests when resuming
        """
        # Initialize trackers
        queue_of_requests_to_retry: asyncio.Queue[APIRequest] = asyncio.Queue()
        status_tracker = OnlineStatusTracker()

        # Get rate limits
        status_tracker.max_requests_per_minute = self.max_requests_per_minute
        status_tracker.max_tokens_per_minute = self.max_tokens_per_minute

<<<<<<< HEAD
        soft, hard = resource.getrlimit(resource.RLIMIT_NOFILE)
        resource.setrlimit(
            resource.RLIMIT_NOFILE,
            (min(hard, int(10 * status_tracker.max_requests_per_minute)), hard),
        )

        # Resume if a response file exists
        completed_request_ids = self.resume_from_existing_response_file(response_file)
=======
        # Track completed requests for resume functionality
        completed_request_ids = set()
        if os.path.exists(save_filepath):
            if resume:
                logger.info(f"Resuming progress by reading existing file: {save_filepath}")
                logger.debug(f"Removing all failed requests from {save_filepath} so they can be retried")
                temp_filepath = save_filepath + ".temp"  # This is a file extension, not a path join
                num_previously_failed_requests = 0

                with open(save_filepath, "r") as input_file, open(temp_filepath, "w") as output_file:
                    for line in input_file:
                        response = GenericResponse.model_validate_json(line)
                        if response.response_errors:
                            logger.debug(
                                f"Request {response.generic_request.original_row_idx} previously failed due to errors: "
                                f"{response.response_errors}, removing from output and will retry"
                            )
                            num_previously_failed_requests += 1
                        if response.response_message is None:
                            logger.debug(
                                f"Request {response.generic_request.original_row_idx} previously failed due to no response, removing from output and will retry"
                            )
                            num_previously_failed_requests += 1
                        else:
                            completed_request_ids.add(response.generic_request.original_row_idx)
                            output_file.write(line)

                logger.info(f"Found {len(completed_request_ids)} completed requests and " f"{num_previously_failed_requests} previously failed requests")
                logger.info("Failed requests and remaining requests will now be processed.")
                os.replace(temp_filepath, save_filepath)

            elif resume_no_retry:
                logger.warning(f"Resuming progress from existing file: {save_filepath}, without retrying failed requests")
                num_previously_failed_requests = 0

                with open(save_filepath, "r") as input_file:
                    for line in input_file:
                        response = GenericResponse.model_validate_json(line)
                        if response.response_errors:
                            logger.debug(
                                f"Request {response.generic_request.original_row_idx} previously failed due to errors: "
                                f"{response.response_errors}, will NOT retry"
                            )
                            num_previously_failed_requests += 1
                        completed_request_ids.add(response.generic_request.original_row_idx)

                logger.info(f"Found {len(completed_request_ids)} total requests and " f"{num_previously_failed_requests} previously failed requests")
                logger.info("Remaining requests will now be processed.")

            else:
                user_input = input(
                    f"File {save_filepath} already exists.\n"
                    f"To resume if there are remaining requests without responses, run with --resume flag.\n"
                    f"Overwrite? (Y/n): "
                )
                if user_input.lower() not in ["y", ""]:
                    logger.info("Aborting operation.")
                    return
>>>>>>> b2cb361e

        # Count total requests
        total_requests = sum(1 for _ in open(generic_request_filepath))

        # Create progress bar
        status_tracker.pbar = tqdm(
            initial=len(completed_request_ids),
            total=total_requests,
            desc=f"Processing {self.__class__.__name__} requests",
        )

        # Use higher connector limit for better throughput
        connector = aiohttp.TCPConnector(limit=10 * status_tracker.max_requests_per_minute)
        async with aiohttp.ClientSession(connector=connector) as session:
            async with aiofiles.open(generic_request_filepath) as file:
                pending_requests = []

                async for line in file:
                    generic_request = GenericRequest.model_validate_json(line)

                    if generic_request.original_row_idx in completed_request_ids:
                        status_tracker.num_tasks_already_completed += 1
                        continue

                    request = APIRequest(
                        task_id=status_tracker.num_tasks_started,
                        generic_request=generic_request,
                        api_specific_request=self.create_api_specific_request_online(generic_request),
                        attempts_left=self.config.max_retries,
                        prompt_formatter=self.prompt_formatter,
                    )

                    token_estimate = self.estimate_total_tokens(request.generic_request.messages)

                    # Wait for capacity if needed
                    while not status_tracker.has_capacity(token_estimate):
                        await asyncio.sleep(0.1)

                    # Wait for rate limits cool down if needed
                    await self.cool_down_if_rate_limit_error(status_tracker)

                    # Consume capacity before making request
                    status_tracker.consume_capacity(token_estimate)

                    task = asyncio.create_task(
                        self.handle_single_request_with_retries(
                            request=request,
                            session=session,
                            retry_queue=queue_of_requests_to_retry,
                            response_file=response_file,
                            status_tracker=status_tracker,
                        )
                    )
                    pending_requests.append(task)

                    status_tracker.num_tasks_started += 1
                    status_tracker.num_tasks_in_progress += 1

            # Wait for all tasks to complete
            if pending_requests:
                await asyncio.gather(*pending_requests)

            # Process any remaining retries in the queue
            pending_retries = set()
            while not queue_of_requests_to_retry.empty() or pending_retries:
                # Process new items from the queue if we have capacity
                if not queue_of_requests_to_retry.empty():
                    retry_request = await queue_of_requests_to_retry.get()
                    token_estimate = self.estimate_total_tokens(retry_request.generic_request.messages)
                    attempt_number = self.config.max_retries - retry_request.attempts_left
                    logger.debug(
                        f"Retrying request {retry_request.task_id} "
                        f"(attempt #{attempt_number} of {self.config.max_retries})"
                        f"Previous errors: {retry_request.result}"
                    )

                    # Wait for capacity if needed
                    while not status_tracker.has_capacity(token_estimate):
                        await asyncio.sleep(0.1)

                    # Consume capacity before making request
                    status_tracker.consume_capacity(token_estimate)

                    task = asyncio.create_task(
                        self.handle_single_request_with_retries(
                            request=retry_request,
                            session=session,
                            retry_queue=queue_of_requests_to_retry,
                            response_file=response_file,
                            status_tracker=status_tracker,
                        )
                    )
                    pending_retries.add(task)

                # Wait for some tasks to complete
                if pending_retries:
                    done, pending_retries = await asyncio.wait(pending_retries, timeout=0.1)

        status_tracker.pbar.close()

        # Log final status
        logger.info(f"Processing complete. Results saved to {response_file}")
        logger.info(f"Status tracker: {status_tracker}")

        if status_tracker.num_tasks_failed > 0:
<<<<<<< HEAD
            logger.warning(
                f"{status_tracker.num_tasks_failed} / {status_tracker.num_tasks_started} "
                f"requests failed. Errors logged to {response_file}."
            )
=======
            logger.warning(f"{status_tracker.num_tasks_failed} / {status_tracker.num_tasks_started} " f"requests failed. Errors logged to {save_filepath}.")
>>>>>>> b2cb361e

    async def handle_single_request_with_retries(
        self,
        request: APIRequest,
        session: aiohttp.ClientSession,
        retry_queue: asyncio.Queue,
        response_file: str,
        status_tracker: OnlineStatusTracker,
    ) -> None:
        """Common wrapper for handling a single request with error handling and retries.

        This method implements the common try/except logic and retry mechanism,
        while delegating the actual API call to call_single_request.

        Args:
<<<<<<< HEAD
            request (APIRequest): The request to process
            session (aiohttp.ClientSession): Async HTTP session
            retry_queue (asyncio.Queue): Queue for failed requests
            response_file (str): Path to save responses
            status_tracker (OnlineStatusTracker): Tracks request status
=======
            request: The request to process
            session: Async HTTP session
            retry_queue: Queue for failed requests
            save_filepath: Path to save responses
            status_tracker: Tracks request status
>>>>>>> b2cb361e
        """
        try:
            generic_response = await self.call_single_request(
                request=request,
                session=session,
                status_tracker=status_tracker,
            )

            # Allows us to retry on responses that don't match the response format
            self.prompt_formatter.response_to_response_format(generic_response.response_message)

            # Save response in the base class
            await self.append_generic_response(generic_response, response_file)

            status_tracker.num_tasks_in_progress -= 1
            status_tracker.num_tasks_succeeded += 1
            status_tracker.pbar.update(1)

        except Exception as e:
            status_tracker.num_other_errors += 1
            request.result.append(e)

            if request.attempts_left > 0:
                request.attempts_left -= 1
                logger.warning(
                    f"Encountered '{e.__class__.__name__}: {e}' during attempt "
                    f"{self.config.max_retries - request.attempts_left} of {self.config.max_retries} "
                    f"while processing request {request.task_id}"
                )
                retry_queue.put_nowait(request)
            else:
                logger.error(
                    f"Request {request.task_id} failed permanently after exhausting all {self.config.max_retries} retry attempts. "
                    f"Errors: {[str(e) for e in request.result]}"
                )
                generic_response = GenericResponse(
                    response_message=None,
                    response_errors=[str(e) for e in request.result],
                    raw_request=request.api_specific_request,
                    raw_response=None,
                    generic_request=request.generic_request,
                    created_at=request.created_at,
                    finished_at=datetime.datetime.now(),
                )
                await self.append_generic_response(generic_response, response_file)
                status_tracker.num_tasks_in_progress -= 1
                status_tracker.num_tasks_failed += 1

    @abstractmethod
    async def call_single_request(
        self,
        request: APIRequest,
        session: aiohttp.ClientSession,
        status_tracker: OnlineStatusTracker,
    ) -> GenericResponse:
        """Make a single API request without error handling.

        This method should implement the actual API call logic
        without handling retries or errors.

        Args:
            request: Request to process
            session: Async HTTP session
            status_tracker: Tracks request status

        Returns:
            The response from the API call
        """
        pass

    async def append_generic_response(self, data: GenericResponse, filename: str) -> None:
        """Append a response to a jsonl file with async file operations.

        Args:
            data: Response data to append
            filename: File to append to
        """
        json_string = json.dumps(data.model_dump(), default=str)
        async with aiofiles.open(filename, "a") as f:
            await f.write(json_string + "\n")
        logger.debug(f"Successfully appended response to {filename}")<|MERGE_RESOLUTION|>--- conflicted
+++ resolved
@@ -215,75 +215,8 @@
         status_tracker.max_requests_per_minute = self.max_requests_per_minute
         status_tracker.max_tokens_per_minute = self.max_tokens_per_minute
 
-<<<<<<< HEAD
-        soft, hard = resource.getrlimit(resource.RLIMIT_NOFILE)
-        resource.setrlimit(
-            resource.RLIMIT_NOFILE,
-            (min(hard, int(10 * status_tracker.max_requests_per_minute)), hard),
-        )
-
         # Resume if a response file exists
         completed_request_ids = self.resume_from_existing_response_file(response_file)
-=======
-        # Track completed requests for resume functionality
-        completed_request_ids = set()
-        if os.path.exists(save_filepath):
-            if resume:
-                logger.info(f"Resuming progress by reading existing file: {save_filepath}")
-                logger.debug(f"Removing all failed requests from {save_filepath} so they can be retried")
-                temp_filepath = save_filepath + ".temp"  # This is a file extension, not a path join
-                num_previously_failed_requests = 0
-
-                with open(save_filepath, "r") as input_file, open(temp_filepath, "w") as output_file:
-                    for line in input_file:
-                        response = GenericResponse.model_validate_json(line)
-                        if response.response_errors:
-                            logger.debug(
-                                f"Request {response.generic_request.original_row_idx} previously failed due to errors: "
-                                f"{response.response_errors}, removing from output and will retry"
-                            )
-                            num_previously_failed_requests += 1
-                        if response.response_message is None:
-                            logger.debug(
-                                f"Request {response.generic_request.original_row_idx} previously failed due to no response, removing from output and will retry"
-                            )
-                            num_previously_failed_requests += 1
-                        else:
-                            completed_request_ids.add(response.generic_request.original_row_idx)
-                            output_file.write(line)
-
-                logger.info(f"Found {len(completed_request_ids)} completed requests and " f"{num_previously_failed_requests} previously failed requests")
-                logger.info("Failed requests and remaining requests will now be processed.")
-                os.replace(temp_filepath, save_filepath)
-
-            elif resume_no_retry:
-                logger.warning(f"Resuming progress from existing file: {save_filepath}, without retrying failed requests")
-                num_previously_failed_requests = 0
-
-                with open(save_filepath, "r") as input_file:
-                    for line in input_file:
-                        response = GenericResponse.model_validate_json(line)
-                        if response.response_errors:
-                            logger.debug(
-                                f"Request {response.generic_request.original_row_idx} previously failed due to errors: "
-                                f"{response.response_errors}, will NOT retry"
-                            )
-                            num_previously_failed_requests += 1
-                        completed_request_ids.add(response.generic_request.original_row_idx)
-
-                logger.info(f"Found {len(completed_request_ids)} total requests and " f"{num_previously_failed_requests} previously failed requests")
-                logger.info("Remaining requests will now be processed.")
-
-            else:
-                user_input = input(
-                    f"File {save_filepath} already exists.\n"
-                    f"To resume if there are remaining requests without responses, run with --resume flag.\n"
-                    f"Overwrite? (Y/n): "
-                )
-                if user_input.lower() not in ["y", ""]:
-                    logger.info("Aborting operation.")
-                    return
->>>>>>> b2cb361e
 
         # Count total requests
         total_requests = sum(1 for _ in open(generic_request_filepath))
@@ -389,14 +322,10 @@
         logger.info(f"Status tracker: {status_tracker}")
 
         if status_tracker.num_tasks_failed > 0:
-<<<<<<< HEAD
             logger.warning(
                 f"{status_tracker.num_tasks_failed} / {status_tracker.num_tasks_started} "
                 f"requests failed. Errors logged to {response_file}."
             )
-=======
-            logger.warning(f"{status_tracker.num_tasks_failed} / {status_tracker.num_tasks_started} " f"requests failed. Errors logged to {save_filepath}.")
->>>>>>> b2cb361e
 
     async def handle_single_request_with_retries(
         self,
@@ -412,19 +341,11 @@
         while delegating the actual API call to call_single_request.
 
         Args:
-<<<<<<< HEAD
-            request (APIRequest): The request to process
-            session (aiohttp.ClientSession): Async HTTP session
-            retry_queue (asyncio.Queue): Queue for failed requests
-            response_file (str): Path to save responses
-            status_tracker (OnlineStatusTracker): Tracks request status
-=======
             request: The request to process
             session: Async HTTP session
             retry_queue: Queue for failed requests
             save_filepath: Path to save responses
             status_tracker: Tracks request status
->>>>>>> b2cb361e
         """
         try:
             generic_response = await self.call_single_request(
