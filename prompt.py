--- conflicted
+++ resolved
@@ -1,9 +1,5 @@
-<<<<<<< HEAD
-from re import M
 from typing import Any, Dict, Optional, Type
 
-=======
->>>>>>> b6220eb3
 from jinja2 import Template
 from pydantic import BaseModel
 
