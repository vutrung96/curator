import { NextResponse } from 'next/server'
import { Database } from 'sqlite3'
import { homedir } from 'os'
import { join } from 'path'
import { existsSync } from 'fs'

export async function GET(request: Request): Promise<Response>  {
  return new Promise((resolve) => {
    const { searchParams } = new URL(request.url)
    const lastCreatedTime = searchParams.get('lastCreatedTime')
<<<<<<< HEAD

    const dbPath = join(homedir(), '.cache', 'curator', 'metadata.db')

=======
    
    const cacheDir = process.env.CURATOR_CACHE_DIR || join(homedir(), '.cache', 'curator')
    const dbPath = join(cacheDir, 'metadata.db')
    
>>>>>>> 2f3f849e
    if (!existsSync(dbPath)) {
      console.error(`Database file not found at: ${dbPath}`)
      resolve(NextResponse.json(
        {
          error: 'NO_CACHE_DB',
          message: 'No cache database found. Please run some prompts first.',
          path: dbPath
        },
        { status: 404 }
      ))
      return
    }

    try {
      const db = new Database(dbPath, (err) => {
        if (err) {
          console.error('Database connection error:', err)
          resolve(NextResponse.json({ error: 'Database connection failed' }, { status: 500 }))
          return
        }
      })

      const query = lastCreatedTime
        ? 'SELECT * FROM runs WHERE created_time > ? ORDER BY created_time DESC'
        : 'SELECT * FROM runs ORDER BY created_time DESC'

      const params = lastCreatedTime ? [lastCreatedTime] : []

      db.all(
        query,
        params,
        (err, rows) => {
          if (err) {
            console.error('Database query error:', err)
            resolve(NextResponse.json({ error: 'Database query failed' }, { status: 500 }))
            return
          }

          const safeRows = Array.isArray(rows) ? rows : []
          resolve(NextResponse.json(safeRows))

          db.close((closeErr) => {
            if (closeErr) {
              console.error('Error closing database:', closeErr)
            }
          })
        }
      )
    } catch (error) {
      console.error('Unexpected error:', error)
      resolve(NextResponse.json({ error: 'Unexpected error occurred' }, { status: 500 }))
    }
  })
}<|MERGE_RESOLUTION|>--- conflicted
+++ resolved
@@ -8,16 +8,10 @@
   return new Promise((resolve) => {
     const { searchParams } = new URL(request.url)
     const lastCreatedTime = searchParams.get('lastCreatedTime')
-<<<<<<< HEAD
-
-    const dbPath = join(homedir(), '.cache', 'curator', 'metadata.db')
-
-=======
     
     const cacheDir = process.env.CURATOR_CACHE_DIR || join(homedir(), '.cache', 'curator')
     const dbPath = join(cacheDir, 'metadata.db')
     
->>>>>>> 2f3f849e
     if (!existsSync(dbPath)) {
       console.error(`Database file not found at: ${dbPath}`)
       resolve(NextResponse.json(
